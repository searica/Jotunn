--- conflicted
+++ resolved
@@ -1,11 +1,9 @@
-﻿# Changelog
-
-<<<<<<< HEAD
-## Version 2.3.11
+# Changelog
+
+## Version 2.3.13
 * Added ZoneManager for custom Locations and Vegetation (see https://valheim-modding.github.io/Jotunn/tutorials/zones.html for tutorials)
-=======
+
 ## Version 2.3.12
->>>>>>> 9cf67e19
 * Added RenderManager.Render() which renders the given GameObject in the same frame instead of waiting for the next frame. Marked EnqueueRender obsolete.
 * Force unload mod's loaded asset bundles on Game.OnApplicationQuit to prevent the Unity engine from crashing
 * Depend on BepInExPack-5.4.1601 for the new Unity engine corlibs
