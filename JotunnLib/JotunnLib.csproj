--- conflicted
+++ resolved
@@ -1,6 +1,5 @@
 ﻿<Project Sdk="Microsoft.NET.Sdk">
   <PropertyGroup>
-<<<<<<< HEAD
     <TargetFramework>net462</TargetFramework>
     <Version>0.2.0</Version>
     <Product>JotunnLib</Product>
@@ -8,42 +7,6 @@
     <PackageId>JotunnLib</PackageId>
     <Authors>JotunnLib developer team</Authors>
     <Description>Jotunn, the Valheim Lib</Description>
-=======
-    <Configuration Condition=" '$(Configuration)' == '' ">Debug</Configuration>
-    <Platform Condition=" '$(Platform)' == '' ">AnyCPU</Platform>
-    <ProjectGuid>{A6082A59-38BE-4CAB-9078-2C8FCDA65B8F}</ProjectGuid>
-    <OutputType>Library</OutputType>
-    <AppDesignerFolder>Properties</AppDesignerFolder>
-    <RootNamespace>JotunnLib</RootNamespace>
-    <AssemblyName>JotunnLib</AssemblyName>
-    <TargetFrameworkVersion>v4.6.2</TargetFrameworkVersion>
-    <FileAlignment>512</FileAlignment>
-    <Deterministic>true</Deterministic>
-    <NuGetPackageImportStamp>
-    </NuGetPackageImportStamp>
-    <TargetFrameworkProfile />
-  </PropertyGroup>
-  <PropertyGroup Condition=" '$(Configuration)|$(Platform)' == 'Debug|AnyCPU' ">
-    <DebugSymbols>true</DebugSymbols>
-    <DebugType>full</DebugType>
-    <Optimize>false</Optimize>
-    <OutputPath>bin\Debug\</OutputPath>
-    <DefineConstants>DEBUG;TRACE</DefineConstants>
-    <ErrorReport>prompt</ErrorReport>
-    <WarningLevel>4</WarningLevel>
-    <Prefer32Bit>false</Prefer32Bit>
-    <AllowUnsafeBlocks>true</AllowUnsafeBlocks>
-  </PropertyGroup>
-  <PropertyGroup Condition=" '$(Configuration)|$(Platform)' == 'Release|AnyCPU' ">
-    <DebugType>pdbonly</DebugType>
-    <Optimize>true</Optimize>
-    <OutputPath>bin\Release\</OutputPath>
-    <DefineConstants>TRACE</DefineConstants>
-    <ErrorReport>prompt</ErrorReport>
-    <WarningLevel>4</WarningLevel>
-    <Prefer32Bit>false</Prefer32Bit>
-    <AllowUnsafeBlocks>true</AllowUnsafeBlocks>
->>>>>>> 7aafc3e8
   </PropertyGroup>
   <PropertyGroup>
     <LangVersion>preview</LangVersion>
@@ -396,86 +359,12 @@
       <HintPath>$(VALHEIM_INSTALL)\unstripped_corlib\UnityEngine.XRModule.dll</HintPath>
     </Reference>
   </ItemGroup>
-<<<<<<< HEAD
+
   <Import Project="..\Environment.props" />
   <Import Project="JotunnBuildTask.props" />
   <Target Name="JotunnBuildTask" BeforeTargets="BeforeBuild">
     <Message Text="Generating MMHook assemblies" Importance="high" />
     <GenerateMMHook ValheimPath="$(VALHEIM_INSTALL)" />
-=======
-  <ItemGroup>
-    <Compile Include="Configs\ButtonConfig.cs" />
-    <Compile Include="Entities\CustomPiece.cs" />
-    <Compile Include="Entities\CustomItem.cs" />
-    <Compile Include="Entities\CustomRecipe.cs" />
-    <Compile Include="Entities\CustomStatusEffect.cs" />
-    <Compile Include="Configs\LocalizationConfig.cs" />
-    <Compile Include="Entities\Mock.cs" />
-    <Compile Include="Entities\MockRequirement.cs" />
-    <Compile Include="Configs\PieceConfig.cs" />
-    <Compile Include="Configs\PieceRequirementConfig.cs" />
-    <Compile Include="Configs\RecipeConfig.cs" />
-    <Compile Include="Configs\SkillConfig.cs" />
-    <Compile Include="Events\PlayerEventArgs.cs" />
-    <Compile Include="Events\PlayerPlacedPieceEventArgs.cs" />
-    <Compile Include="Extensions\ItemExtensions.cs" />
-    <Compile Include="Extensions\ZNetExtension.cs" />
-    <Compile Include="InGameConfig\InGameConfig.cs" />
-    <Compile Include="Logger.cs" />
-    <Compile Include="Manager.cs" />
-    <Compile Include="Managers\CommandManager.cs" />
-    <Compile Include="Entities\ConsoleCommand.cs" />
-    <Compile Include="ConsoleCommands\ClearCommand.cs" />
-    <Compile Include="ConsoleCommands\HelpCommand.cs" />
-    <Compile Include="Managers\EventManager.cs" />
-    <Compile Include="Managers\GUIManager.cs" />
-    <Compile Include="Managers\InputManager.cs" />
-    <Compile Include="Managers\LocalizationManager.cs" />
-    <Compile Include="Managers\ItemManager.cs" />
-    <Compile Include="Managers\MockManager.cs" />
-    <Compile Include="Managers\PieceManager.cs" />
-    <Compile Include="Managers\PrefabManager.cs" />
-    <Compile Include="Managers\SaveManager.cs" />
-    <Compile Include="Managers\SynchronizationManager.cs" />
-    <Compile Include="Managers\ZoneManager.cs" />
-    <Compile Include="Patches\ConsoleCommandsPatches.cs" />
-    <Compile Include="Main.cs" />
-    <Compile Include="Patches\ZNetPatches.cs" />
-    <Compile Include="Patches\ZoneSystemPatches.cs" />
-    <Compile Include="Patches\PlayerPatches.cs" />
-    <Compile Include="Patches\SkillsPatches.cs" />
-    <Compile Include="Properties\AssemblyInfo.cs" />
-    <Compile Include="Managers\SkillManager.cs" />
-    <Compile Include="Utils\BepInExUtils.cs" />
-    <Compile Include="Utils\BoneReorder.cs" />
-    <Compile Include="Utils\ConfigurationManagerAttributes.cs" />
-    <Compile Include="Utils\EventsHelper.cs" />
-    <Compile Include="Utils\GameObjectExtensions.cs" />
-    <Compile Include="Utils\HashUtils.cs" />
-    <Compile Include="Properties\IgnoreAccessModifiers.cs" />
-    <Compile Include="Extensions\MockExtentions.cs" />
-    <Compile Include="Extensions\ObjectExtension.cs" />
-    <Compile Include="Utils\ModCompatibility.cs" />
-    <Compile Include="Utils\NetworkCompatibiltyAttribute.cs" />
-    <Compile Include="Utils\ObjImporter.cs" />
-    <Compile Include="Utils\PatchInitAttribute.cs" />
-    <Compile Include="Utils\Paths.cs" />
-    <Compile Include="Utils\ReflectionHelper.cs" />
-    <Compile Include="Utils\AssetUtils.cs" />
-    <Compile Include="Utils\SimpleJson.cs" />
-    <Compile Include="Utils\WeightedList.cs" />
-  </ItemGroup>
-  <Import Project="../Environment.props" />
-  <ItemGroup>
-    <None Include="Documentation\*.md" />
-    <None Include="app.config" />
-    <None Include="packages.config" />
-  </ItemGroup>
-  <ItemGroup />
-  <Target Name="JotunnBuildTask">
-    <Message Text="Running JotunnBuildTask" />
-    <Exec Command="$(TargetDir)JotunnBuildTask.exe &quot;$(VALHEIM_INSTALL)&quot;" WorkingDirectory="$(TargetDir)" />
->>>>>>> 7aafc3e8
   </Target>
   <Target Name="JotunnPostBuildTaskWin" Condition="'$(OS)' == 'Windows_NT'">
     <Exec Command="powershell.exe -ExecutionPolicy RemoteSigned -File &quot;$(SolutionDir)publish.ps1&quot; -Target &quot;$(ConfigurationName)&quot; -TargetPath &quot;$(TargetDir.TrimEnd('\'))&quot; -TargetAssembly &quot;$(TargetFileName)&quot; -ValheimPath &quot;$(VALHEIM_INSTALL.TrimEnd('\'))&quot;" />
