--- conflicted
+++ resolved
@@ -104,117 +104,10 @@
                         watch.Stop();
                         Logger.LogInfo($"Drawing took {watch.ElapsedMilliseconds}ms time");
                     }
-<<<<<<< HEAD
-                    else if (strategy == 1)
-                    {
-                        for (int i = 0; i < DefaultOverlaySize; i++)
-                        {
-                            for (int j = 0; j < DefaultOverlaySize; j++)
-                            {
-                                // Note: if this function is too slow try iterating over each texture by itself. 
-
-                                var p = m.Value.MainImg.GetPixel(i, j);
-                                if (m.Value.MainFlag)
-                                {
-                                    Minimap.instance.m_mapTexture.SetPixel(i, j, p);
-                                }
-
-                                p = m.Value.FogFilter.GetPixel(i, j);
-                                if (m.Value.FogFlag)
-                                {
-                                    Minimap.instance.m_fogTexture.SetPixel(i, j, p);
-                                }
-
-                                p = m.Value.ForestFilter.GetPixel(i, j);
-                                if (m.Value.ForestFlag)
-                                {
-                                    Minimap.instance.m_forestMaskTexture.SetPixel(i, j, p);
-                                }
-
-                                p = m.Value.HeightFilter.GetPixel(i, j);
-                                if (m.Value.HeightFlag)
-                                {
-                                    Minimap.instance.m_heightTexture.SetPixel(i, j, p);
-                                }
-                            }
-                           // yield return null;
-                        }
-                        //yield return null;
-                    }
-                    else if (strategy == 2)
-                    {
-                        if (m.Value.MainFlag)
-                        {
-                            for (int i = 0; i < DefaultOverlaySize; i++)
-                            {
-                                for (int j = 0; j < DefaultOverlaySize; j++)
-                                {
-                                    var p = m.Value.MainImg.GetPixel(i, j);
-                                    if(p.a > 0)
-                                    {
-                                        Minimap.instance.m_mapTexture.SetPixel(i, j, p);
-                                    }
-                                    
-                                }
-                            }
-                        }
-                        //yield return null;
-
-                        if (m.Value.FogFlag)
-                        {
-                            for (int i = 0; i < DefaultOverlaySize; i++)
-                            {
-                                for (int j = 0; j < DefaultOverlaySize; j++)
-                                {
-                                    var p = m.Value.FogFilter.GetPixel(i, j);
-                                    Minimap.instance.m_fogTexture.SetPixel(i, j, p);
-                                }
-                            }
-                        }
-
-                        if (m.Value.ForestFlag)
-                        {
-                            for (int i = 0; i < DefaultOverlaySize; i++)
-                            {
-                                for (int j = 0; j < DefaultOverlaySize; j++)
-                                {
-                                    var p = m.Value.ForestFilter.GetPixel(i, j);
-                                    Minimap.instance.m_forestMaskTexture.SetPixel(i, j, p);
-                                }
-                            }
-                        }
-
-                        if (m.Value.HeightFlag)
-                        {
-                            for (int i = 0; i < DefaultOverlaySize; i++)
-                            {
-                                for (int j = 0; j < DefaultOverlaySize; j++)
-                                {
-                                    var p = m.Value.HeightFilter.GetPixel(i, j);
-                                    Minimap.instance.m_heightTexture.SetPixel(i, j, p);
-                                }
-                            }
-                        }
-                    } else if (strategy == 3)
-                    {
-                        // use rendertexture
-                        RenderTexture tmp = RenderTexture.GetTemporary(DefaultOverlaySize, DefaultOverlaySize, 32, RenderTextureFormat.Default, RenderTextureReadWrite.Linear);
-
-                        // Blit the pixels on texture to the RenderTexture
-                        Graphics.Blit(Instance.MainTexVanilla, tmp);
-                        Graphics.Blit(m.Value.MainImg, tmp);
-
-                        // Backup the currently set RenderTexture
-                        RenderTexture previous = RenderTexture.active;
-
-                        // Set the current RenderTexture to the temporary one we created
-                        RenderTexture.active = tmp;
-=======
                 }
             }
             Minimap.instance.StartCoroutine(watchdog());
         }
->>>>>>> 283a2e73
 
         private void DrawMain()
         {
@@ -493,32 +386,7 @@
         /// </summary>
         private void InvokeOnVanillaMapAvailable()
         {
-<<<<<<< HEAD
-            ovl.Enabled = true;
-            ovl.TextureSize = DefaultOverlaySize;
-
-            Func<TextureFormat, Texture2D, Texture2D> Create = (fmt, van) =>
-            {
-                var t = new Texture2D(DefaultOverlaySize, DefaultOverlaySize, fmt, mipChain: false);
-                t.wrapMode = TextureWrapMode.Clamp;
-                //t.SetPixels(van.GetPixels());
-                t.SetPixels(TransparentTex.GetPixels());
-                return t;
-            };
-
-            ovl.MainImg = Create(TextureFormat.RGBA32, MainTexVanilla);
-            ovl.MountainImg = Create(TextureFormat.RGBA32, MountainTexVanilla);
-            ovl.BackgroundImg = Create(TextureFormat.RGBA32, BackgroundTexVanilla);
-            ovl.WaterImg = Create(TextureFormat.RGBA32, WaterTexVanilla);
-            ovl.FogFilter = Create(TextureFormat.RGBA32, FogFilterVanilla);
-            ovl.ForestFilter = Create(TextureFormat.RGBA32, ForestFilterVanilla);
-            ovl.HeightFilter = Create(TextureFormat.RFloat, HeightFilterVanilla);
-
-            AddOverlayToGUI(ovl);
-            Overlays.Add(ovl.MapName, ovl);
-=======
             OnVanillaMapAvailable?.SafeInvoke();
->>>>>>> 283a2e73
         }
 
         /// <summary>
