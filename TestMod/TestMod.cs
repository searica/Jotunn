--- conflicted
+++ resolved
@@ -70,10 +70,9 @@
             // Add custom items cloned from vanilla items
             ItemManager.OnVanillaItemsAvailable += AddClonedItems;
 
-<<<<<<< HEAD
             // Clone an item with variants and replace them
             ItemManager.OnVanillaItemsAvailable += AddCloneWithVariants;
-=======
+
             // Test config sync event
             SynchronizationManager.OnConfigurationSynchronized += (obj, attr) =>
             {
@@ -86,7 +85,6 @@
                     Jotunn.Logger.LogMessage("Config sync event received");
                 }
             };
->>>>>>> 573cf321
 
             // Get current version for the mod compatibility test
             currentVersion = new System.Version(Info.Metadata.Version.ToString());
