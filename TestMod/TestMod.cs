--- conflicted
+++ resolved
@@ -286,11 +286,7 @@
         private void AddSkills()
         {
             // Test adding a skill with a texture
-<<<<<<< HEAD
-            cType = SkillManager.Instance.AddSkill(new SkillConfig()
-=======
             testSkill = SkillManager.Instance.AddSkill(new SkillConfig()
->>>>>>> 24f792fb
             {
                 Identifier = "com.jotunn.testmod.testskill_code",
                 Name = "Testing Skill From Code",
