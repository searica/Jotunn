﻿using System;
using System.Linq;
using System.Reflection;
using UnityEngine;
using BepInEx;
using TestMod.ConsoleCommands;
using JotunnLib.Managers;
using JotunnLib.Utils;
using JotunnLib.Configs;
using JotunnLib.Entities;
using System.Collections.Generic;
using BepInEx.Configuration;
<<<<<<< HEAD
using Version = System.Version;
=======
using System.IO;
>>>>>>> 0ab3bfcf

namespace TestMod
{
    [BepInPlugin("com.jotunn.testmod", "JotunnLib Test Mod", "0.1.0")]
    [BepInDependency(JotunnLib.Main.ModGuid)]
    [NetworkCompatibilty(CompatibilityLevel.EveryoneMustHaveMod, VersionStrictness.Build)]
    class TestMod : BaseUnityPlugin
    {
        public AssetBundle TestAssets;
        public AssetBundle BlueprintRuneBundle;
        public Skills.SkillType TestSkillType = 0;

        private bool showMenu = false;
        private bool showGUIButton = false;
        private Sprite testSprite;
        private GameObject testPanel;
        private bool forceVersionMismatch = false;
        private bool clonedItemsAdded = false;

        // Init handlers
        private void Awake()
        {
            InputManager.Instance.InputRegister += registerInputs;
            LocalizationManager.Instance.LocalizationRegister += registerLocalization;

            loadAssets();
            addItemsWithConfigs();
            addMockedItems();
            addEmptyItems();
            addCommands();
            addSkills();
            createConfigValues();

<<<<<<< HEAD
            // Change version number of this module if test is enabled
            if (forceVersionMismatch)
            {
                var propinfo = this.Info.Metadata.GetType().GetProperty("Version",BindingFlags.Public|BindingFlags.FlattenHierarchy|BindingFlags.Instance);
                if (propinfo == null)
                {
                    Logger.LogError("_Minor null");
                }
                else
                {
                    System.Version v = new System.Version(0, 4, 1);
                    propinfo.SetValue(this.Info.Metadata, v, null);
                }
            }
=======
            // Hook ObjectDB.CopyOtherDB to add custom items cloned from vanilla items
            On.ObjectDB.CopyOtherDB += addClonedItems;

            // Hook version string for the ModCompatibility test
            On.Version.GetVersionString += Version_GetVersionString;
>>>>>>> 0ab3bfcf
        }

        private void ObjectDB_CopyOtherDB(On.ObjectDB.orig_CopyOtherDB orig, ObjectDB self, ObjectDB other)
        {
            throw new NotImplementedException();
        }

        // Called every frame
        private void Update()
        {
            // Since our Update function in our BepInEx mod class will load BEFORE Valheim loads,
            // we need to check that ZInput is ready to use first.
            if (ZInput.instance != null)
            {
                // Check if our button is pressed. This will only return true ONCE, right after our button is pressed.
                // If we hold the button down, it won't spam toggle our menu.
                if (ZInput.GetButtonDown("TestMod_Menu"))
                {
                    showMenu = !showMenu;
                }

                if (ZInput.GetButtonDown("GUIManagerTest"))
                {
                    showGUIButton = !showGUIButton;
                }
            }

        }

        // Display our GUI if enabled
        private void OnGUI()
        {
            if (showMenu)
            {
                GUI.Box(new Rect(40, 40, 150, 250), "TestMod");
            }

            if (showGUIButton)
            {
                if (testPanel == null)
                {
                    if (GUIManager.Instance == null)
                    {
                        Logger.LogError("GUIManager instance is null");
                        return;
                    }

                    if (GUIManager.PixelFix == null)
                    {
                        Logger.LogError("GUIManager pixelfix is null");
                        return;
                    }
                    testPanel = GUIManager.Instance.CreateWoodpanel(GUIManager.PixelFix.transform,new Vector2(0.5f,0.5f), new Vector2(0.5f,0.5f), new Vector2(0,0), 850, 600);

                    GUIManager.Instance.CreateButton("A Test Button - long dong schlongsen text", testPanel.transform, new Vector2(0.5f, 0.5f), new Vector2(0.5f, 0.5f),
                        new Vector2(0, 0), 250, 100).SetActive(true);
                    if (testPanel == null)
                    {
                        return;
                    }
                }
                testPanel.SetActive(!testPanel.activeSelf);
                showGUIButton = false;
            }
        }

        // Add custom key bindings
        private void registerInputs(object sender, EventArgs e)
        {
            InputManager.Instance.RegisterButton("TestMod_Menu", KeyCode.Insert);
            InputManager.Instance.RegisterButton("GUIManagerTest", KeyCode.F8);
        }

        // Load assets
        private void loadAssets()
        {
            // Load texture
            Texture2D testTex = AssetUtils.LoadTexture("TestMod/Assets/test_tex.jpg");
            testSprite = Sprite.Create(testTex, new Rect(0f, 0f, testTex.width, testTex.height), Vector2.zero);

            // Load asset bundle from filesystem
            TestAssets = AssetUtils.LoadAssetBundle("TestMod/Assets/jotunnlibtest");
            JotunnLib.Logger.LogInfo(TestAssets);

            // Load asset bundle from filesystem
            BlueprintRuneBundle = AssetUtils.LoadAssetBundle("TestMod/Assets/blueprints");
            JotunnLib.Logger.LogInfo(BlueprintRuneBundle);

            // Embedded Resources
            JotunnLib.Logger.LogInfo($"Embedded resources: {string.Join(",", Assembly.GetExecutingAssembly().GetManifestResourceNames())}");
        }

        // Add new Items with item Configs
        private void addItemsWithConfigs()
        {
            // Add a custom piece table
            PieceManager.Instance.AddPieceTable(BlueprintRuneBundle.LoadAsset<GameObject>("_BlueprintPieceTable"));

            // Create and add a custom item
            // CustomItem can be instantiated with an AssetBundle and will load the prefab from there
            CustomItem rune = new CustomItem(BlueprintRuneBundle, "BlueprintRune", false);
            ItemManager.Instance.AddItem(rune);
            
            // Create and add a recipe for the custom item
            CustomRecipe runeRecipe = new CustomRecipe(new RecipeConfig()
            {
                Item = "BlueprintRune",
                Amount = 1,
                Requirements = new PieceRequirementConfig[]
                {
                    new PieceRequirementConfig {Item = "Stone", Amount = 1}
                }
            });
            ItemManager.Instance.AddRecipe(runeRecipe);

            // Create and add custom pieces
            GameObject makebp_prefab = BlueprintRuneBundle.LoadAsset<GameObject>("make_blueprint");
            CustomPiece makebp = new CustomPiece(makebp_prefab, new PieceConfig
            {
                PieceTable = "_BlueprintPieceTable"
            });
            PieceManager.Instance.AddPiece(makebp);
            GameObject placebp_prefab = BlueprintRuneBundle.LoadAsset<GameObject>("piece_blueprint");
            CustomPiece placebp = new CustomPiece(placebp_prefab, new PieceConfig
            {
                PieceTable = "_BlueprintPieceTable",
                AllowedInDungeons = true,
                Requirements = new PieceRequirementConfig[]
                {
                    new PieceRequirementConfig {Item = "Wood", Amount = 2}
                }
            });
            PieceManager.Instance.AddPiece(placebp);

            // Add localizations
            TextAsset[] textAssets = BlueprintRuneBundle.LoadAllAssets<TextAsset>();
            foreach (var textAsset in textAssets)
            {
                var lang = textAsset.name.Replace(".json", null);
                LocalizationManager.Instance.AddJson(lang, textAsset.ToString());
            }

            // Don't forget to unload the bundle to free the resources
            BlueprintRuneBundle.Unload(false);
        }

        // Add new items with mocked prefabs
        private void addMockedItems()
        {
            // Load assets from resources
            Stream assetstream = Assembly.GetExecutingAssembly().GetManifestResourceStream("TestMod.AssetsEmbedded.capeironbackpack");
            if (assetstream == null) JotunnLib.Logger.LogWarning($"Requested asset stream could not be found.");
            else
            {
                AssetBundle assetBundle = AssetBundle.LoadFromStream(assetstream);
                GameObject prefab = assetBundle.LoadAsset<GameObject>("Assets/Evie/CapeIronBackpack.prefab");
                if (!prefab) JotunnLib.Logger.LogWarning($"Failed to load asset from bundle: {assetBundle}");
                else
                {
                    // Create and add a custom item
                    CustomItem CI = new CustomItem(prefab, true);
                    ItemManager.Instance.AddItem(CI);

                    // Create and add a custom recipe
                    Recipe recipe = ScriptableObject.CreateInstance<Recipe>();
                    recipe.m_item = prefab.GetComponent<ItemDrop>();
                    recipe.m_craftingStation = Mock<CraftingStation>.Create("piece_workbench");
                    var ingredients = new List<Piece.Requirement>
                    {
                        MockRequirement.Create("LeatherScraps", 10),
                        MockRequirement.Create("DeerHide", 2),
                        MockRequirement.Create("Iron", 4),
                    };
                    recipe.m_resources = ingredients.ToArray();
                    CustomRecipe CR = new CustomRecipe(recipe, true, true);
                    ItemManager.Instance.AddRecipe(CR);

                    // Enable BoneReorder
                    BoneReorder.ApplyOnEquipmentChanged();
                }
                assetBundle.Unload(false);
            }
        }

        // Add a custom item from an "empty" prefab
        private void addEmptyItems()
        {
            CustomPiece CP = new CustomPiece("$piece_lul", "Hammer");
            var piece = CP.Piece;
            piece.m_icon = testSprite;
            PieceManager.Instance.AddPiece(CP);
        }

        // Add new items as copies of vanilla items - just works when vanilla prefabs are already loaded (ObjectDB.CopyOtherDB for example)
        // You can use the Cache of the PrefabManager in here
        private void addClonedItems(On.ObjectDB.orig_CopyOtherDB orig, ObjectDB self, ObjectDB other)
        {
            // You want that to run only once, JotunnLib has the item cached for the game session
            if (!clonedItemsAdded)
            {
                // Create and add a custom item based on SwordBlackmetal
                CustomItem CI = new CustomItem("EvilSword", "SwordBlackmetal");
                ItemManager.Instance.AddItem(CI);

                // Replace vanilla properties of the custom item
                var itemDrop = CI.ItemDrop;
                itemDrop.m_itemData.m_shared.m_name = "$item_evilsword";
                itemDrop.m_itemData.m_shared.m_description = "$item_evilsword_desc";

                // Create and add a recipe for the copied item
                Recipe recipe = ScriptableObject.CreateInstance<Recipe>();
                recipe.m_item = itemDrop;
                recipe.m_craftingStation = PrefabManager.Cache.GetPrefab<CraftingStation>("piece_workbench");
                recipe.m_resources = new Piece.Requirement[]
                {
                    new Piece.Requirement()
                    {
                        m_resItem = PrefabManager.Cache.GetPrefab<ItemDrop>("Stone"),
                        m_amount = 1
                    },
                    new Piece.Requirement()
                    {
                        m_resItem = PrefabManager.Cache.GetPrefab<ItemDrop>("Wood"),
                        m_amount = 1
                    }
                };
                CustomRecipe CR = new CustomRecipe(recipe, false, false);
                ItemManager.Instance.AddRecipe(CR);

                clonedItemsAdded = true;
            }

            // Hook is prefix, we just need to be able to get the vanilla prefabs, JotunnLib registers them in ObjectDB
            orig(self, other);
        }

        // Registers localizations with configs
        void registerLocalization(object sender, EventArgs e)
        {
            // Add translations for the custom item in addClonedItems
            LocalizationManager.Instance.RegisterLocalizationConfig(new LocalizationConfig("English")
            {
                Translations =
                {
                    { "item_evilsword", "Sword of Darkness" },
                    { "item_evilsword_desc", "Bringing the light" }
                }
            });

            // Add translations for the custom piece in addEmptyItems
            LocalizationManager.Instance.RegisterLocalizationConfig(new LocalizationConfig("English")
            {
                Translations =
                {
                    { "piece_lul", "Lulz" }
                }
            });
        }

        // Register new console commands
        private void addCommands()
        {
            CommandManager.Instance.RegisterConsoleCommand(new PrintItemsCommand());
            CommandManager.Instance.RegisterConsoleCommand(new TpCommand());
            CommandManager.Instance.RegisterConsoleCommand(new ListPlayersCommand());
            CommandManager.Instance.RegisterConsoleCommand(new SkinColorCommand());
            CommandManager.Instance.RegisterConsoleCommand(new RaiseSkillCommand());
            CommandManager.Instance.RegisterConsoleCommand(new BetterSpawnCommand());
        }

        // Register new skills
        void addSkills()
        {
            // Test adding a skill with a texture
            Texture2D testSkillTex = AssetUtils.LoadTexture("TestMod/Assets/test_tex.jpg");
            Sprite testSkillSprite = Sprite.Create(testSkillTex, new Rect(0f, 0f, testSkillTex.width, testSkillTex.height), Vector2.zero);
            TestSkillType = SkillManager.Instance.RegisterSkill("com.jotunnlib.testmod.testskill", "TestingSkill", "A nice testing skill!", 1f, testSkillSprite);
        }

        // Create some sample configuration values to check server sync
        private void createConfigValues()
        {
            Config.SaveOnConfigSet = true;

            Config.Bind("JotunnLibTest", "StringValue1", "StringValue", new ConfigDescription("Server side string", null, new ConfigurationManagerAttributes { IsAdminOnly = true }));
            Config.Bind("JotunnLibTest", "FloatValue1", 750f, new ConfigDescription("Server side float", null, new ConfigurationManagerAttributes { IsAdminOnly = true }));
            Config.Bind("JotunnLibTest", "IntegerValue1", 200, new ConfigDescription("Server side integer", null, new ConfigurationManagerAttributes { IsAdminOnly = true }));
            Config.Bind("JotunnLibTest", "BoolValue1", false, new ConfigDescription("Server side bool", null, new ConfigurationManagerAttributes { IsAdminOnly = true }));
            Config.Bind("JotunnLibTest", "KeycodeValue", KeyCode.F10,
                new ConfigDescription("Server side Keycode", null, new ConfigurationManagerAttributes() { IsAdminOnly = true }));
            
            // Add client config to test ModCompatibility
            Config.Bind("JotunnLibTest", "EnableVersionMismatch", false, new ConfigDescription("Enable to test ModCompatibility module", null));
            forceVersionMismatch = (bool)Config["JotunnLibTest", "EnableVersionMismatch"].BoxedValue;
            Config.SettingChanged += Config_SettingChanged;
        }

        // React on changed settings
        private void Config_SettingChanged(object sender, BepInEx.Configuration.SettingChangedEventArgs e)
        {
            if (e.ChangedSetting.Definition.Section == "JotunnLibTest" && e.ChangedSetting.Definition.Key == "EnableVersionMismatch")
            {
                forceVersionMismatch = (bool)e.ChangedSetting.BoxedValue;
            }
        }

        // Our own implementation of the GetVersionString for testing the ModCompatibility
        private string Version_GetVersionString(On.Version.orig_GetVersionString orig)
        {
            var valheimVersion = orig();

            if (forceVersionMismatch)
            {
                valheimVersion += "NOT";
            }

            return valheimVersion;
        }

    }
}<|MERGE_RESOLUTION|>--- conflicted
+++ resolved
@@ -10,11 +10,8 @@
 using JotunnLib.Entities;
 using System.Collections.Generic;
 using BepInEx.Configuration;
-<<<<<<< HEAD
 using Version = System.Version;
-=======
 using System.IO;
->>>>>>> 0ab3bfcf
 
 namespace TestMod
 {
@@ -48,7 +45,9 @@
             addSkills();
             createConfigValues();
 
-<<<<<<< HEAD
+            // Hook ObjectDB.CopyOtherDB to add custom items cloned from vanilla items
+            On.ObjectDB.CopyOtherDB += addClonedItems;
+
             // Change version number of this module if test is enabled
             if (forceVersionMismatch)
             {
@@ -63,18 +62,6 @@
                     propinfo.SetValue(this.Info.Metadata, v, null);
                 }
             }
-=======
-            // Hook ObjectDB.CopyOtherDB to add custom items cloned from vanilla items
-            On.ObjectDB.CopyOtherDB += addClonedItems;
-
-            // Hook version string for the ModCompatibility test
-            On.Version.GetVersionString += Version_GetVersionString;
->>>>>>> 0ab3bfcf
-        }
-
-        private void ObjectDB_CopyOtherDB(On.ObjectDB.orig_CopyOtherDB orig, ObjectDB self, ObjectDB other)
-        {
-            throw new NotImplementedException();
         }
 
         // Called every frame
