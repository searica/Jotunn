﻿using System;
using System.Collections.Generic;
using System.Linq;
using System.Reflection;
using BepInEx;
using BepInEx.Configuration;
using Jotunn;
using Jotunn.Configs;
using Jotunn.Entities;
using Jotunn.GUI;
using Jotunn.Managers;
using Jotunn.Utils;
using TestMod.ConsoleCommands;
using UnityEngine;
using UnityEngine.SceneManagement;
using UnityEngine.UI;
using Object = UnityEngine.Object;
using Random = System.Random;

namespace TestMod
{
    [BepInPlugin(ModGUID, ModName, ModVersion)]
    [BepInDependency(Main.ModGuid)]
    [NetworkCompatibility(CompatibilityLevel.EveryoneMustHaveMod, VersionStrictness.Patch)]
    internal class TestMod : BaseUnityPlugin
    {
        private const string ModGUID = "com.jotunn.testmod";
        private const string ModName = "Jotunn Test Mod #1";
        private const string ModVersion = "0.1.0";
        private const string JotunnTestModConfigSection = "JotunnTest";

        private Sprite TestSprite;
        private Texture2D TestTex;

        private AssetBundle BlueprintRuneBundle;
        private AssetBundle TestAssets;
        private AssetBundle Steelingot;

        private System.Version CurrentVersion;

        private ButtonConfig CreateColorPickerButton;
        private ButtonConfig CreateGradientPickerButton;
        private ButtonConfig TogglePanelButton;
        private GameObject TestPanel;

        private ButtonConfig RaiseSkillButton;
        private Skills.SkillType TestSkill;

        private ConfigEntry<KeyCode> EvilSwordSpecialConfig;
        private ConfigEntry<InputManager.GamepadButton> EvilSwordGamepadConfig;
        private ButtonConfig EvilSwordSpecialButton;
        private CustomStatusEffect EvilSwordEffect;

        private ConfigEntry<KeyCode> ServerKeyCodeConfig;
        private ButtonConfig ServerKeyCodeButton;
        private ConfigEntry<KeyboardShortcut> ServerShortcutConfig;
        private ButtonConfig ServerShortcutButton;

        private ConfigEntry<bool> EnableVersionMismatch;
        private ConfigEntry<bool> EnableExtVersionMismatch;

        private CustomLocalization Localization;

        // Load, create and init your custom mod stuff
        private void Awake()
        {
            // Show DateTime on Logs
            //Jotunn.Logger.ShowDate = true;

            // Create a custom Localization and add it to the Manager
            Localization = new CustomLocalization();
            LocalizationManager.Instance.AddLocalization(Localization);

            // Create stuff
            CreateConfigValues();
            LoadAssets();
            AddInputs();
            AddLocalizations();
            AddCommands();
            AddSkills();
            AddRecipes();
            AddStatusEffects();
            AddVanillaItemConversions();
            AddCustomItemConversion();
            AddCustomPrefabs();
            AddItemsWithConfigs();
            AddMockedItems();
            AddKitbashedPieces();
            AddPieceCategories();
            AddInvalidEntities();

            // Add custom items cloned from vanilla items
            PrefabManager.OnVanillaPrefabsAvailable += AddClonedItems;

            // Clone an item with variants and replace them
            PrefabManager.OnVanillaPrefabsAvailable += AddVariants;

            // Create a custom item with variants
            PrefabManager.OnVanillaPrefabsAvailable += AddCustomVariants;

<<<<<<< HEAD
            ZoneManager.OnVanillaLocationsAvailable += AddCustomLocations;
=======
            // Crate a custom item with rendered icons
            PrefabManager.OnVanillaPrefabsAvailable += AddItemsWithRenderedIcons;
>>>>>>> 4d87387a

            // Test config sync event
            SynchronizationManager.OnConfigurationSynchronized += (obj, attr) =>
            {
                if (attr.InitialSynchronization)
                {
                    Jotunn.Logger.LogMessage("Initial Config sync event received");
                }
                else
                {
                    Jotunn.Logger.LogMessage("Config sync event received");
                }
            };

            // Test admin status sync event
            SynchronizationManager.OnAdminStatusChanged += () =>
            {
                Jotunn.Logger.LogMessage($"Admin status sync event received: {(SynchronizationManager.Instance.PlayerIsAdmin ? "Youre admin now" : "Downvoted, boy")}");
            };


            // Get current version for the mod compatibility test
            CurrentVersion = new System.Version(Info.Metadata.Version.ToString());
            SetVersion();

            // Hook GetVersionString for ext version string compat test
            On.Version.GetVersionString += Version_GetVersionString;
        }


        // Called every frame
        private void Update()
        {
            // Since our Update function in our BepInEx mod class will load BEFORE Valheim loads,
            // we need to check that ZInput is ready to use first.
            if (ZInput.instance != null)
            {
                // Check if custom buttons are pressed.
                // Custom buttons need to be added to the InputManager before we can poll them.
                // GetButtonDown will only return true ONCE, right after our button is pressed.
                // If we hold the button down, it won't spam toggle our menu.
                if (ZInput.GetButtonDown(TogglePanelButton.Name))
                {
                    TogglePanel();
                }

                // Show ColorPicker or GradientPicker via GUIManager
                if (ZInput.GetButtonDown(CreateColorPickerButton.Name))
                {
                    CreateColorPicker();
                }
                if (ZInput.GetButtonDown(CreateGradientPickerButton.Name))
                {
                    CreateGradientPicker();
                }

                // Raise the test skill
                if (Player.m_localPlayer != null && ZInput.GetButtonDown(RaiseSkillButton.Name))
                {
                    Player.m_localPlayer.RaiseSkill(TestSkill, 1f);
                    Player.m_localPlayer.RaiseSkill(Skills.SkillType.Swords, 1f);
                }

                // Use the name of the ButtonConfig to identify the button pressed
                if (EvilSwordSpecialButton != null && MessageHud.instance != null && 
                    Player.m_localPlayer != null && Player.m_localPlayer.m_visEquipment.m_rightItem == "EvilSword")
                {
                    if (ZInput.GetButton(EvilSwordSpecialButton.Name) && MessageHud.instance.m_msgQeue.Count == 0)
                    {
                        MessageHud.instance.ShowMessage(MessageHud.MessageType.Center, "$evilsword_beevilmessage");
                    }
                }

                // Use the name of the ButtonConfig to identify the button pressed
                if (ServerKeyCodeButton != null && MessageHud.instance != null)
                {
                    if (ZInput.GetButtonDown(ServerKeyCodeButton.Name) && MessageHud.instance.m_msgQeue.Count == 0)
                    {
                        MessageHud.instance.ShowMessage(MessageHud.MessageType.Center, "Server KeyCode pressed");
                    }
                }
                if (ServerShortcutButton != null && MessageHud.instance != null)
                {
                    if (ZInput.GetButtonDown(ServerShortcutButton.Name) && MessageHud.instance.m_msgQeue.Count == 0)
                    {
                        MessageHud.instance.ShowMessage(MessageHud.MessageType.Center, "Server Shortcut pressed");
                    }
                }

                // Spawn goblin with a variant sword
                if (Player.m_localPlayer != null && Input.GetKeyDown(KeyCode.J))
                {
                    var pre = PrefabManager.Instance.GetPrefab("GoblinArcher");
                    var go = Object.Instantiate(pre,
                        Player.m_localPlayer.transform.position + GameCamera.instance.transform.forward * 2f + Vector3.up,
                        Quaternion.Euler(GameCamera.instance.transform.forward));
                    Object.Destroy(go.GetComponent<MonsterAI>());

                    var rand = new Random();

                    int swordrand = rand.Next(0, 6);
                    if (swordrand < 4)
                    {
                        var sword = Object.Instantiate(PrefabManager.Instance.GetPrefab("item_swordvariants"))
                            .GetComponent<ItemDrop>().m_itemData;
                        sword.m_variant = swordrand;
                        go.GetComponent<Humanoid>().m_rightItem = sword;
                    }

                    int shieldrand = rand.Next(0, 10);
                    if (shieldrand < 4)
                    {
                        var shield = Object.Instantiate(PrefabManager.Instance.GetPrefab("item_lulvariants"))
                            .GetComponent<ItemDrop>().m_itemData;
                        shield.m_variant = shieldrand;
                        go.GetComponent<Humanoid>().m_leftItem = shield;
                    }

                    Jotunn.Logger.LogMessage($"Rolled sword {swordrand} shield {shieldrand}");
                }
            }
        }

        // Toggle our test panel with button
        private void TogglePanel()
        {
            // Create the panel if it does not exist
            if (!TestPanel)
            {
                if (GUIManager.Instance == null)
                {
                    Logger.LogError("GUIManager instance is null");
                    return;
                }

                if (!GUIManager.CustomGUIFront)
                {
                    Logger.LogError("GUIManager CustomGUI is null");
                    return;
                }

                // Create the panel object
                TestPanel = GUIManager.Instance.CreateWoodpanel(
                    parent: GUIManager.CustomGUIFront.transform,
                    anchorMin: new Vector2(0.5f, 0.5f),
                    anchorMax: new Vector2(0.5f, 0.5f),
                    position: new Vector2(0, 0),
                    width: 850,
                    height: 600,
                    draggable: false);
                TestPanel.SetActive(false);

                // Add the Jötunn draggable Component to the panel
                // Note: This is normally automatically added when using CreateWoodpanel()
                TestPanel.AddComponent<DragWindowCntrl>();

                // Create the text object
                GUIManager.Instance.CreateText(
                    text: "Jötunn, the Valheim Lib",
                    parent: TestPanel.transform,
                    anchorMin: new Vector2(0.5f, 1f),
                    anchorMax: new Vector2(0.5f, 1f),
                    position: new Vector2(0f, -50f),
                    font: GUIManager.Instance.AveriaSerifBold,
                    fontSize: 30,
                    color: GUIManager.Instance.ValheimOrange,
                    outline: true,
                    outlineColor: Color.black,
                    width: 350f,
                    height: 40f,
                    addContentSizeFitter: false);

                // Create the button object
                GameObject buttonObject = GUIManager.Instance.CreateButton(
                    text: "A Test Button - long dong schlongsen text",
                    parent: TestPanel.transform,
                    anchorMin: new Vector2(0.5f, 0.5f),
                    anchorMax: new Vector2(0.5f, 0.5f),
                    position: new Vector2(0, -250f),
                    width: 250f,
                    height: 60f);
                buttonObject.SetActive(true);

                // Add a listener to the button to close the panel again
                Button button = buttonObject.GetComponent<Button>();
                button.onClick.AddListener(TogglePanel);

                // Create a dropdown
                var dropdownObject = GUIManager.Instance.CreateDropDown(
                    parent: TestPanel.transform,
                    anchorMin: new Vector2(0.5f, 0.5f),
                    anchorMax: new Vector2(0.5f, 0.5f),
                    position: new Vector2(-250f, -250f),
                    fontSize: 16,
                    width: 100f,
                    height: 30f);
                dropdownObject.GetComponent<Dropdown>().AddOptions(new List<string>
                {
                    "bla", "blubb", "börks", "blarp", "harhar"
                });

                // Create an input field
                GUIManager.Instance.CreateInputField(
                    parent: TestPanel.transform,
                    anchorMin: new Vector2(0.5f, 0.5f),
                    anchorMax: new Vector2(0.5f, 0.5f),
                    position: new Vector2(250f, -250f),
                    contentType: InputField.ContentType.Standard,
                    placeholderText: "input...",
                    fontSize: 16,
                    width: 160f,
                    height: 30f);

                // Create PluginInfo
                GameObject scrollView = GUIManager.Instance.CreateScrollView(
                    TestPanel.transform,
                    false, true, 10f, 5f,
                    GUIManager.Instance.ValheimScrollbarHandleColorBlock, Color.black,
                    700f, 400f);

                RectTransform viewport =
                    scrollView.transform.Find("Scroll View/Viewport/Content") as RectTransform;

                foreach (var mod in ModRegistry.GetMods(true).OrderBy(x => x.GUID))
                {
                    // Mod GUID
                    GUIManager.Instance.CreateText(mod.GUID,
                        viewport, new Vector2(0.5f, 1f), new Vector2(0.5f, 1f), new Vector2(0f, 0f),
                        GUIManager.Instance.AveriaSerifBold, 30, GUIManager.Instance.ValheimOrange,
                        true, Color.black, 650f, 40f, false);

                    if (mod.Pieces.Any())
                    {
                        // Pieces title
                        GUIManager.Instance.CreateText("Pieces:",
                            viewport, new Vector2(0.5f, 1f), new Vector2(0.5f, 1f), new Vector2(0f, 0f),
                            GUIManager.Instance.AveriaSerifBold, 20, GUIManager.Instance.ValheimOrange,
                            true, Color.black, 650f, 30f, false);

                        foreach (var piece in mod.Pieces)
                        {
                            // Piece name
                            GUIManager.Instance.CreateText($"{piece}",
                                viewport, new Vector2(0.5f, 1f), new Vector2(0.5f, 1f), new Vector2(0f, 0f),
                                GUIManager.Instance.AveriaSerifBold, 16, Color.white,
                                true, Color.black, 650f, 30f, false);
                        }
                    }

                    if (mod.Items.Any())
                    {
                        // Items title
                        GUIManager.Instance.CreateText("Items:",
                            viewport, new Vector2(0.5f, 1f), new Vector2(0.5f, 1f), new Vector2(0f, 0f),
                            GUIManager.Instance.AveriaSerifBold, 20, GUIManager.Instance.ValheimOrange,
                            true, Color.black, 650f, 30f, false);

                        foreach (var item in mod.Items)
                        {
                            // Piece name
                            GUIManager.Instance.CreateText($"{item}",
                                viewport, new Vector2(0.5f, 1f), new Vector2(0.5f, 1f), new Vector2(0f, 0f),
                                GUIManager.Instance.AveriaSerifBold, 16, Color.white,
                                true, Color.black, 650f, 30f, false);
                        }
                    }

                    if (mod.Commands.Any())
                    {
                        // Items title
                        GUIManager.Instance.CreateText("Commands:",
                            viewport, new Vector2(0.5f, 1f), new Vector2(0.5f, 1f), new Vector2(0f, 0f),
                            GUIManager.Instance.AveriaSerifBold, 20, GUIManager.Instance.ValheimOrange,
                            true, Color.black, 650f, 30f, false);

                        foreach (var command in mod.Commands)
                        {
                            // Command name
                            GUIManager.Instance.CreateText($"{command}",
                                viewport, new Vector2(0.5f, 1f), new Vector2(0.5f, 1f), new Vector2(0f, 0f),
                                GUIManager.Instance.AveriaSerifBold, 16, Color.white,
                                true, Color.black, 650f, 30f, false);
                        }
                    }

                    if (mod.Translations.Any())
                    {
                        // Translations title
                        GUIManager.Instance.CreateText("Translations:",
                            viewport, new Vector2(0.5f, 1f), new Vector2(0.5f, 1f), new Vector2(0f, 0f),
                            GUIManager.Instance.AveriaSerifBold, 20, GUIManager.Instance.ValheimOrange,
                            true, Color.black, 650f, 30f, false);

                        foreach (var translation in mod.Translations)
                        {
                            foreach (var tokenvalue in translation.GetTranslations(
                                PlayerPrefs.GetString("language", "English")))
                            {
                                // Token - Value
                                GUIManager.Instance.CreateText($"{tokenvalue.Key}: {tokenvalue.Value}",
                                    viewport, new Vector2(0.5f, 1f), new Vector2(0.5f, 1f), new Vector2(0f, 0f),
                                    GUIManager.Instance.AveriaSerifBold, 16, Color.white,
                                    true, Color.black, 650f, 30f, false);
                            }
                        }
                    }
                }
            }

            // Switch the current state
            bool state = !TestPanel.activeSelf;

            // Set the active state of the panel
            TestPanel.SetActive(state);

            // Toggle input for the player and camera while displaying the GUI
            GUIManager.BlockInput(state);
        }

        // Create a new ColorPicker when hovering a piece
        private void CreateColorPicker()
        {
            if (GUIManager.Instance == null)
            {
                Jotunn.Logger.LogError("GUIManager instance is null");
                return;
            }

            if (SceneManager.GetActiveScene().name == "start")
            {
                GUIManager.Instance.CreateColorPicker(
                    new Vector2(0.5f, 0.5f), new Vector2(0.5f, 0.5f), new Vector2(0, 0),
                    GUIManager.Instance.ValheimOrange, "Choose your poison", null, null, true);
            }

            if (SceneManager.GetActiveScene().name == "main" && ColorPicker.done)
            {
                var hovered = Player.m_localPlayer.GetHoverObject();
                var current = hovered?.GetComponentInChildren<Renderer>();
                if (current != null)
                {
                    current.gameObject.AddComponent<ColorChanger>();
                }
                else
                {
                    var parent = hovered?.transform.parent.gameObject.GetComponentInChildren<Renderer>();
                    if (parent != null)
                    {
                        parent.gameObject.AddComponent<ColorChanger>();
                    }
                }
            }

        }

        // Create a new GradientPicker
        private void CreateGradientPicker()
        {
            if (GUIManager.Instance == null)
            {
                Jotunn.Logger.LogError("GUIManager instance is null");
                return;
            }

            if (SceneManager.GetActiveScene().name == "start")
            {
                GUIManager.Instance.CreateGradientPicker(
                    new Vector2(0.5f, 0.5f), new Vector2(0.5f, 0.5f), new Vector2(0, 0),
                    new Gradient(), "Gradiwut?", null, null);
            }

            if (SceneManager.GetActiveScene().name == "main" && GradientPicker.done)
            {
                var hovered = Player.m_localPlayer.GetHoverObject();
                var current = hovered?.GetComponentInChildren<Renderer>();
                if (current != null)
                {
                    current.gameObject.AddComponent<GradientChanger>();
                }
                else
                {
                    var parent = hovered?.transform.parent.gameObject.GetComponentInChildren<Renderer>();
                    if (parent != null)
                    {
                        parent.gameObject.AddComponent<GradientChanger>();
                    }
                }
            }
        }

        // Create persistent configurations for the mod
        private void CreateConfigValues()
        {
            Config.SaveOnConfigSet = true;

            // Add server config which gets pushed to all clients connecting and can only be edited by admins
            // In local/single player games the player is always considered the admin
            Config.Bind(JotunnTestModConfigSection, "Server String", "StringValue",
                new ConfigDescription("Server side string", null,
                    new ConfigurationManagerAttributes { IsAdminOnly = true }));
            Config.Bind(JotunnTestModConfigSection, "Server Float", 750f,
                new ConfigDescription("Server side float",
                    new AcceptableValueRange<float>(500f, 1000f),
                    new ConfigurationManagerAttributes { IsAdminOnly = true }));
            Config.Bind(JotunnTestModConfigSection, "Server Double", 20d,
                new ConfigDescription("Server side double",
                    new AcceptableValueRange<double>(5d, 25d),
                    new ConfigurationManagerAttributes { IsAdminOnly = true }));
            Config.Bind(JotunnTestModConfigSection, "Server Integer", 200,
                new ConfigDescription("Server side integer",
                    new AcceptableValueRange<int>(5, 25),
                    new ConfigurationManagerAttributes { IsAdminOnly = true }));
            Config.Bind(JotunnTestModConfigSection, "Server Color", new Color(0f, 1f, 0f, 1f),
                new ConfigDescription("Server side Color", null,
                    new ConfigurationManagerAttributes { IsAdminOnly = true }));

            // Keys
            ServerKeyCodeConfig =
                Config.Bind(JotunnTestModConfigSection, "Server KeyCode", KeyCode.Alpha0,
                    new ConfigDescription("Server side KeyCode", null,
                        new ConfigurationManagerAttributes { IsAdminOnly = true }));

            ServerShortcutConfig =
                Config.Bind(JotunnTestModConfigSection, "Server KeyboardShortcut",
                    new KeyboardShortcut(KeyCode.A, KeyCode.LeftControl),
                    new ConfigDescription("Testing how KeyboardShortcut behaves", null,
                        new ConfigurationManagerAttributes { IsAdminOnly = true }));

            // Test colored text configs
            Config.Bind(JotunnTestModConfigSection, "Server Bool", false,
                new ConfigDescription("Server side bool", null,
                    new ConfigurationManagerAttributes { IsAdminOnly = true, EntryColor = Color.blue, DescriptionColor = Color.yellow }));

            // Test invisible configs
            Config.Bind(JotunnTestModConfigSection, "InvisibleInt", 150,
                new ConfigDescription("Invisible int, testing browsable=false", null,
                    new ConfigurationManagerAttributes() { Browsable = false }));

            // Add client config to test ModCompatibility
            EnableVersionMismatch = Config.Bind(JotunnTestModConfigSection, nameof(EnableVersionMismatch), false,
                new ConfigDescription("Enable to test ModCompatibility module"));
            EnableExtVersionMismatch = Config.Bind(JotunnTestModConfigSection, nameof(EnableExtVersionMismatch), false,
                new ConfigDescription("Enable to test external version mismatch"));
            Config.SettingChanged += Config_SettingChanged;

            // Add a client side custom input key for the EvilSword
            EvilSwordSpecialConfig = Config.Bind(JotunnTestModConfigSection, "EvilSwordSpecialAttack", KeyCode.B,
                new ConfigDescription("Key to unleash evil with the Evil Sword"));
<<<<<<< HEAD

=======
            EvilSwordGamepadConfig = Config.Bind(JotunnTestModConfigSection, "EvilSwordSpecialAttackGamepad", InputManager.GamepadButton.ButtonSouth,
                new ConfigDescription("Button to unleash evil with the Evil Sword"));
            
>>>>>>> 4d87387a
        }

        // React on changed settings
        private void Config_SettingChanged(object sender, SettingChangedEventArgs e)
        {
            if (e.ChangedSetting.Definition.Section == JotunnTestModConfigSection && e.ChangedSetting.Definition.Key == nameof(EnableVersionMismatch))
            {
                SetVersion();
            }
        }

        // Load assets
        private void LoadAssets()
        {
            // Load texture
            TestTex = AssetUtils.LoadTexture("TestMod/Assets/test_tex.jpg");
            TestSprite = Sprite.Create(TestTex, new Rect(0f, 0f, TestTex.width, TestTex.height), Vector2.zero);

            // Load asset bundle from filesystem
            TestAssets = AssetUtils.LoadAssetBundle("TestMod/Assets/jotunnlibtest");
            Jotunn.Logger.LogInfo(TestAssets);

            // Load asset bundle from filesystem
            BlueprintRuneBundle = AssetUtils.LoadAssetBundle("TestMod/Assets/testblueprints");
            Jotunn.Logger.LogInfo(BlueprintRuneBundle);

            // Load Steel ingot from streamed resource
            Steelingot = AssetUtils.LoadAssetBundleFromResources("steel", typeof(TestMod).Assembly);

            // Embedded Resources
            Jotunn.Logger.LogInfo($"Embedded resources: {string.Join(",", typeof(TestMod).Assembly.GetManifestResourceNames())}");
        }

        // Add custom key bindings
        private void AddInputs()
        {
            // Add key bindings on the fly
            TogglePanelButton = new ButtonConfig { Name = "TestMod_Menu", Key = KeyCode.Home, ActiveInCustomGUI = true };
            InputManager.Instance.AddButton(ModGUID, TogglePanelButton);

            CreateColorPickerButton = new ButtonConfig { Name = "TestMod_Color", Key = KeyCode.PageUp };
            InputManager.Instance.AddButton(ModGUID, CreateColorPickerButton);
            CreateGradientPickerButton = new ButtonConfig { Name = "TestMod_Gradient", Key = KeyCode.PageDown };
            InputManager.Instance.AddButton(ModGUID, CreateGradientPickerButton);

            // Add key bindings backed by a config value
            // The HintToken is used for the custom KeyHint of the EvilSword
            EvilSwordSpecialButton = new ButtonConfig
            {
                Name = "EvilSwordSpecialAttack",
                Config = EvilSwordSpecialConfig,
                GamepadConfig = EvilSwordGamepadConfig,
                HintToken = "$evilsword_beevil",
                BlockOtherInputs = true
            };
            InputManager.Instance.AddButton(ModGUID, EvilSwordSpecialButton);

            // Add a key binding to test skill raising
            RaiseSkillButton = new ButtonConfig { Name = "TestMod_RaiseSkill", Key = KeyCode.Insert, ActiveInGUI = true, ActiveInCustomGUI = true };
            InputManager.Instance.AddButton(ModGUID, RaiseSkillButton);

            // Server config test keys
            ServerKeyCodeButton = new ButtonConfig { Name = "ServerKeyCode", Config = ServerKeyCodeConfig };
            InputManager.Instance.AddButton(ModGUID, ServerKeyCodeButton);
            ServerShortcutButton = new ButtonConfig { Name = "ServerShortcut", ShortcutConfig = ServerShortcutConfig };
            InputManager.Instance.AddButton(ModGUID, ServerShortcutButton);
        }

        // Adds localizations with configs
        private void AddLocalizations()
        {
            // Add translations for the custom item in AddClonedItems
            Localization.AddTranslation("English", new Dictionary<string, string>
            {
                {"item_evilsword", "Sword of Darkness"}, {"item_evilsword_desc", "Bringing the light"},
                {"evilsword_shwing", "Woooosh"}, {"evilsword_scroll", "*scroll*"},
                {"evilsword_beevil", "Be evil"}, {"evilsword_beevilmessage", ":reee:"},
                {"evilsword_effectname", "Evil"}, {"evilsword_effectstart", "You feel evil"},
                {"evilsword_effectstop", "You feel nice again"}
            });

            // Add translations for the custom piece in AddPieceCategories
            Localization.AddTranslation("English", new Dictionary<string, string>
            {
                { "piece_lul", "Lulz" }, { "piece_lul_description", "Do it for them" },
                { "piece_lel", "Lölz" }, { "piece_lel_description", "Härhärhär" }
            });

            // Add translations for the custom variant in AddClonedItems
            Localization.AddTranslation("English", new Dictionary<string, string>
            {
                { "lulz_shield", "Lulz Shield" }, { "lulz_shield_desc", "Lough at your enemies" }
            });
            
            // Add translations for the rendered tree
            Localization.AddTranslation("English", new Dictionary<string, string>
            {
                {"rendered_tree", "Rendered Tree"}, {"rendered_tree_desc", "A powerful tree, that can render its own icon. Magic!"}
            });
        }

        // Register new console commands
        private void AddCommands()
        {
            CommandManager.Instance.AddConsoleCommand(new PrintItemsCommand());
            CommandManager.Instance.AddConsoleCommand(new TpCommand());
            CommandManager.Instance.AddConsoleCommand(new ListPlayersCommand());
            CommandManager.Instance.AddConsoleCommand(new SkinColorCommand());
            CommandManager.Instance.AddConsoleCommand(new BetterSpawnCommand());
        }

        // Register new skills
        private void AddSkills()
        {
            // Test adding a skill with a texture
            TestSkill = SkillManager.Instance.AddSkill(new SkillConfig()
            {
                Identifier = "com.jotunn.testmod.testskill_code",
                Name = "Testing Skill From Code",
                Description = "A testing skill (but from code)!",
                Icon = TestSprite
            });

            // Test adding skills from JSON
            SkillManager.Instance.AddSkillsFromJson("TestMod/Assets/skills.json");
        }

        // Add custom recipes
        private void AddRecipes()
        {
            // Load recipes from JSON file
            ItemManager.Instance.AddRecipesFromJson("TestMod/Assets/recipes.json");
        }

        // Add new status effects
        private void AddStatusEffects()
        {
            // Create a new status effect. The base class "StatusEffect" does not do very much except displaying messages
            // A Status Effect is normally a subclass of StatusEffects which has methods for further coding of the effects (e.g. SE_Stats).
            StatusEffect effect = ScriptableObject.CreateInstance<StatusEffect>();
            effect.name = "EvilStatusEffect";
            effect.m_name = "$evilsword_effectname";
            effect.m_icon = AssetUtils.LoadSpriteFromFile("TestMod/Assets/reee.png");
            effect.m_startMessageType = MessageHud.MessageType.Center;
            effect.m_startMessage = "$evilsword_effectstart";
            effect.m_stopMessageType = MessageHud.MessageType.Center;
            effect.m_stopMessage = "$evilsword_effectstop";

            EvilSwordEffect = new CustomStatusEffect(effect, fixReference: false);  // We dont need to fix refs here, because no mocks were used
            ItemManager.Instance.AddStatusEffect(EvilSwordEffect);
        }

        // Add item conversions (cooking or smelter recipes)
        private void AddVanillaItemConversions()
        {
            // Add an item conversion for the CookingStation. The items must have an "attach" child GameObject to display it on the station.
            var cookConversion = new CustomItemConversion(new CookingConversionConfig
            {
                FromItem = "CookedMeat",
                ToItem = "CookedLoxMeat",
                CookTime = 2f
            });
            ItemManager.Instance.AddItemConversion(cookConversion);

            // Add an item conversion for the Fermenter. You can specify how much new items the conversion yields.
            var fermentConversion = new CustomItemConversion(new FermenterConversionConfig
            {
                FromItem = "Coal",
                ToItem = "CookedLoxMeat",
                ProducedItems = 10
            });
            ItemManager.Instance.AddItemConversion(fermentConversion);

            // Add an item conversion for the smelter
            var smeltConversion = new CustomItemConversion(new SmelterConversionConfig
            {
                //Station = "smelter",  // Use the default from the config
                FromItem = "Stone",
                ToItem = "CookedLoxMeat"
            });
            ItemManager.Instance.AddItemConversion(smeltConversion);

            // Add an item conversion which does not resolve the mock
            var faultConversion = new CustomItemConversion(new SmelterConversionConfig
            {
                //Station = "smelter",  // Use the default from the config
                FromItem = "StonerDude",
                ToItem = "CookedLoxMeat"
            });
            ItemManager.Instance.AddItemConversion(faultConversion);

            // Add an incinerator conversion. This one is special since the incinerator conversion script 
            // takes one or more items to produce any amount of a new item
            var inciConversion = new CustomItemConversion(new IncineratorConversionConfig
            {
                //Station = "incinerator"  // Use the default from the config
                Requirements = new List<IncineratorRequirementConfig>
                {
                    new IncineratorRequirementConfig {Item = "Wood", Amount = 1},
                    new IncineratorRequirementConfig {Item = "Stone", Amount = 1}
                },
                ToItem = "Coins",
                ProducedItems = 20,
                RequireOnlyOneIngredient = false,  // true = only one of the requirements is needed to produce the output
                Priority = 5                       // Higher priorities get preferred when multiple requirements are met
            });
            ItemManager.Instance.AddItemConversion(inciConversion);
        }

        // Add custom item conversion (gives a steel ingot to smelter)
        private void AddCustomItemConversion()
        {
            var steel_prefab = Steelingot.LoadAsset<GameObject>("Steel");
            var ingot = new CustomItem(steel_prefab, fixReference: false);
            var blastConversion = new CustomItemConversion(new SmelterConversionConfig
            {
                Station = "blastfurnace", // Let's specify something other than default here 
                FromItem = "Iron",
                ToItem = "Steel" // This is our custom prefabs name we have loaded just above 
            });
            ItemManager.Instance.AddItem(ingot);
            ItemManager.Instance.AddItemConversion(blastConversion);
        }

        // Add some custom prefabs
        private void AddCustomPrefabs()
        {
            // Dont fix references
            var noFix = PrefabManager.Instance.CreateEmptyPrefab("prefab_nofix", false);
            PrefabManager.Instance.AddPrefab(noFix);

            // Fix references
            var fix = PrefabManager.Instance.CreateEmptyPrefab("prefab_fix", false);
            fix.GetComponent<Renderer>().material = new Material(Shader.Find("Standard"));
            fix.GetComponent<Renderer>().material.name = "JVLmock_amber";
            PrefabManager.Instance.AddPrefab(new CustomPrefab(fix, true));

            // Test duplicate
            PrefabManager.Instance.AddPrefab(fix);
        }

        // Add new Items with item Configs
        private void AddItemsWithConfigs()
        {
            // Add a custom piece table with custom categories
            var table_prefab = BlueprintRuneBundle.LoadAsset<GameObject>("_BlueprintTestTable");
            CustomPieceTable rune_table = new CustomPieceTable(table_prefab,
                new PieceTableConfig
                {
                    CanRemovePieces = false,
                    UseCategories = false,
                    UseCustomCategories = true,
                    CustomCategories = new string[]
                    {
                        "Make", "Place"
                    }
                }
            );
            PieceManager.Instance.AddPieceTable(rune_table);

            // Create and add a custom item
            var rune_prefab = BlueprintRuneBundle.LoadAsset<GameObject>("BlueprintTestRune");
            var rune = new CustomItem(rune_prefab, fixReference: false,  // Prefab did not use mocked refs so no need to fix them
                new ItemConfig
                {
                    Amount = 1,
                    Requirements = new[]
                    {
                        new RequirementConfig { Item = "Stone", Amount = 1 }
                    }
                });
            ItemManager.Instance.AddItem(rune);

            // Create and add custom pieces
            var makebp_prefab = BlueprintRuneBundle.LoadAsset<GameObject>("make_testblueprint");
            var makebp = new CustomPiece(makebp_prefab, fixReference: false,
                new PieceConfig
                {
                    PieceTable = "_BlueprintTestTable",
                    Category = "Make"
                });
            PieceManager.Instance.AddPiece(makebp);

            var placebp_prefab = BlueprintRuneBundle.LoadAsset<GameObject>("piece_testblueprint");
            var placebp = new CustomPiece(placebp_prefab, fixReference: false,
                new PieceConfig
                {
                    PieceTable = "_BlueprintTestTable",
                    Category = "Place",
                    AllowedInDungeons = true,
                    Requirements = new[]
                    {
                        new RequirementConfig { Item = "Wood", Amount = 2 }
                    }
                });
            PieceManager.Instance.AddPiece(placebp);

            // Add localizations from the asset bundle
            var textAssets = BlueprintRuneBundle.LoadAllAssets<TextAsset>();
            foreach (var textAsset in textAssets)
            {
                var lang = textAsset.name.Replace(".json", null);
                Localization.AddJsonFile(lang, textAsset.ToString());
            }

            // Override "default" KeyHint with an empty config
            KeyHintConfig KHC_base = new KeyHintConfig
            {
                Item = "BlueprintTestRune"
            };
            KeyHintManager.Instance.AddKeyHint(KHC_base);

            // Add custom KeyHints for specific pieces
            KeyHintConfig KHC_make = new KeyHintConfig
            {
                Item = "BlueprintTestRune",
                Piece = "make_testblueprint",
                ButtonConfigs = new[]
                {
                    // Override vanilla "Attack" key text
                    new ButtonConfig { Name = "Attack", HintToken = "$bprune_make" }
                }
            };
            KeyHintManager.Instance.AddKeyHint(KHC_make);

            KeyHintConfig KHC_piece = new KeyHintConfig
            {
                Item = "BlueprintTestRune",
                Piece = "piece_testblueprint",
                ButtonConfigs = new[]
                {
                    // Override vanilla "Attack" key text
                    new ButtonConfig { Name = "Attack", HintToken = "$bprune_piece" }
                }
            };
            KeyHintManager.Instance.AddKeyHint(KHC_piece);

            // Add additional localization manually
            Localization.AddTranslation("English", new Dictionary<string, string>
            {
                { "bprune_make", "Capture Blueprint"}, { "bprune_piece", "Place Blueprint"}
            });

            // Don't forget to unload the bundle to free the resources
            BlueprintRuneBundle.Unload(false);
        }

        // Add new items with mocked prefabs
        private void AddMockedItems()
        {
            // Load assets from resources
            var assetstream = typeof(TestMod).Assembly.GetManifestResourceStream("TestMod.AssetsEmbedded.capeironbackpack");
            if (assetstream == null)
            {
                Jotunn.Logger.LogWarning("Requested asset stream could not be found.");
            }
            else
            {
                var assetBundle = AssetBundle.LoadFromStream(assetstream);
                var prefab = assetBundle.LoadAsset<GameObject>("Assets/Evie/CapeIronBackpack.prefab");
                if (!prefab)
                {
                    Jotunn.Logger.LogWarning($"Failed to load asset from bundle: {assetBundle}");
                }
                else
                {
                    // Create and add a custom item
                    var CI = new CustomItem(prefab, fixReference: true);  // Mocked refs in prefabs need to be fixed
                    ItemManager.Instance.AddItem(CI);

                    // Create and add a custom recipe
                    var recipe = ScriptableObject.CreateInstance<Recipe>();
                    recipe.name = "Recipe_Backpack";
                    recipe.m_item = prefab.GetComponent<ItemDrop>();
                    recipe.m_craftingStation = Mock<CraftingStation>.Create("piece_workbench");
                    var ingredients = new List<Piece.Requirement>
                    {
                        MockRequirement.Create("LeatherScraps", 10),
                        MockRequirement.Create("DeerHide", 2),
                        MockRequirement.Create("Iron", 4)
                    };
                    recipe.m_resources = ingredients.ToArray();
                    var CR = new CustomRecipe(recipe, fixReference: true, fixRequirementReferences: true);  // Mocked main and requirement refs need to be fixed
                    ItemManager.Instance.AddRecipe(CR);

                    // Enable BoneReorder
                    BoneReorder.ApplyOnEquipmentChanged();
                }

                assetBundle.Unload(false);
            }

            // Load completely mocked "Shit Sword" (Cheat Sword copy)
            var cheatybundle = AssetUtils.LoadAssetBundleFromResources("cheatsword", typeof(TestMod).Assembly);
            var cheaty = cheatybundle.LoadAsset<GameObject>("Cheaty");
            ItemManager.Instance.AddItem(new CustomItem(cheaty, fixReference: true));
            cheatybundle.Unload(false);
        }

        // Adds Kitbashed pieces
        private void AddKitbashedPieces()
        {
            // A simple kitbash piece, we will begin with the "empty" prefab as the base
            var simpleKitbashPiece = new CustomPiece("piece_simple_kitbash", true, "Hammer");
            simpleKitbashPiece.FixReference = true;
            simpleKitbashPiece.Piece.m_icon = TestSprite;
            PieceManager.Instance.AddPiece(simpleKitbashPiece);

            // Now apply our Kitbash to the piece
            KitbashManager.Instance.AddKitbash(simpleKitbashPiece.PiecePrefab, new KitbashConfig
            {
                Layer = "piece",
                KitbashSources = new List<KitbashSourceConfig>
                {
                    new KitbashSourceConfig
                    {
                        Name = "eye_1",
                        SourcePrefab = "Ruby",
                        SourcePath = "attach/model",
                        Position = new Vector3(0.528f, 0.1613345f, -0.253f),
                        Rotation = Quaternion.Euler(0, 180, 0f),
                        Scale = new Vector3(0.02473f, 0.05063999f, 0.05064f)
                    },
                    new KitbashSourceConfig
                    {
                        Name = "eye_2",
                        SourcePrefab = "Ruby",
                        SourcePath = "attach/model",
                        Position = new Vector3(0.528f, 0.1613345f, 0.253f),
                        Rotation = Quaternion.Euler(0, 180, 0f),
                        Scale = new Vector3(0.02473f, 0.05063999f, 0.05064f)
                    },
                    new KitbashSourceConfig
                    {
                        Name = "mouth",
                        SourcePrefab = "draugr_bow",
                        SourcePath = "attach/bow",
                        Position = new Vector3(0.53336f, -0.315f, -0.001953f),
                        Rotation = Quaternion.Euler(-0.06500001f, -2.213f, -272.086f),
                        Scale = new Vector3(0.41221f, 0.41221f, 0.41221f)
                    }
                }
            });

            // A more complex Kitbash piece, this has a prepared GameObject for Kitbash to build upon
            AssetBundle kitbashAssetBundle = AssetUtils.LoadAssetBundleFromResources("kitbash", typeof(TestMod).Assembly);
            try
            {
                KitbashObject kitbashObject = KitbashManager.Instance.AddKitbash(kitbashAssetBundle.LoadAsset<GameObject>("piece_odin_statue"), new KitbashConfig
                {
                    Layer = "piece",
                    KitbashSources = new List<KitbashSourceConfig>
                    {
                        new KitbashSourceConfig
                        {
                            SourcePrefab = "piece_artisanstation",
                            SourcePath = "ArtisanTable_Destruction/ArtisanTable_Destruction.007_ArtisanTable.019",
                            TargetParentPath = "new",
                            Position = new Vector3(-1.185f, -0.465f, 1.196f),
                            Rotation = Quaternion.Euler(-90f, 0, 0),
                            Scale = Vector3.one,Materials = new string[]{
                                "obsidian_nosnow",
                                "bronze"
                            }
                        },
                        new KitbashSourceConfig
                        {
                            SourcePrefab = "guard_stone",
                            SourcePath = "new/default",
                            TargetParentPath = "new/pivot",
                            Position = new Vector3(0, 0.0591f ,0),
                            Rotation = Quaternion.identity,
                            Scale = Vector3.one * 0.2f,
                            Materials = new string[]{
                                "bronze",
                                "obsidian_nosnow"
                            }
                        },
                    }
                });
                kitbashObject.OnKitbashApplied += () =>
                {
                    // We've added a CapsuleCollider to the skeleton, this is no longer needed
                    Object.Destroy(kitbashObject.Prefab.transform.Find("new/pivot/default").GetComponent<MeshCollider>());
                };
                PieceManager.Instance.AddPiece(
                    new CustomPiece(kitbashObject.Prefab, fixReference: false,
                        new PieceConfig
                        {
                            PieceTable = "Hammer",
                            Requirements = new RequirementConfig[]
                            {
                                new RequirementConfig { Item = "Obsidian" , Recover = true},
                                new RequirementConfig { Item = "Bronze", Recover = true }
                            }
                        }));
            }
            finally
            {
                kitbashAssetBundle.Unload(false);
            }
        }

        // Add custom pieces from an "empty" prefab with new piece categories
        private void AddPieceCategories()
        {
            CustomPiece CP = new CustomPiece("piece_lul", true, new PieceConfig
            {
                Name = "$piece_lul",
                Description = "$piece_lul_description",
                Icon = TestSprite,
                PieceTable = "Hammer",
                // ExtendStation = "piece_workbench", // Test station extension
                Category = "Lulzies."  // Test custom category
            });

            if (CP != null)
            {
                var prefab = CP.PiecePrefab;
                prefab.GetComponent<MeshRenderer>().material.mainTexture = TestTex;

                PieceManager.Instance.AddPiece(CP);
            }

            CP = new CustomPiece("piece_lel", true, new PieceConfig
            {
                Name = "$piece_lel",
                Description = "$piece_lel_description",
                Icon = TestSprite,
                PieceTable = "Hammer",
                ExtendStation = "piece_workbench", // Test station extension
                Category = "Lulzies."  // Test custom category
            });

            if (CP != null)
            {
                var prefab = CP.PiecePrefab;
                prefab.GetComponent<MeshRenderer>().material.mainTexture = TestTex;
                prefab.GetComponent<MeshRenderer>().material.color = Color.grey;

                PieceManager.Instance.AddPiece(CP);
            }
        }

        // Add items / pieces with errors on purpose to test error handling
        private void AddInvalidEntities()
        {
            CustomItem CI = new CustomItem("item_faulty", false);
            if (CI != null)
            {
                CI.ItemDrop.m_itemData.m_shared.m_icons = new Sprite[]
                {
                    TestSprite
                };
                ItemManager.Instance.AddItem(CI);

                CustomRecipe CR = new CustomRecipe(new RecipeConfig
                {
                    Item = "item_faulty",
                    Requirements = new RequirementConfig[]
                    {
                        new RequirementConfig { Item = "NotReallyThereResource", Amount = 99 }
                    }
                });
                ItemManager.Instance.AddRecipe(CR);
            }

            CustomPiece CP = new CustomPiece("piece_fukup", false, new PieceConfig
            {
                Icon = TestSprite,
                PieceTable = "Hammer",
                Requirements = new RequirementConfig[]
                {
                    new RequirementConfig { Item = "StillNotThereResource", Amount = 99 }
                }
            });

            if (CP != null)
            {
                PieceManager.Instance.AddPiece(CP);
            }
        }

        // Add new items as copies of vanilla items - just works when vanilla prefabs are already loaded (ObjectDB.CopyOtherDB for example)
        // You can use the Cache of the PrefabManager in here
        private void AddClonedItems()
        {
            try
            {
                // Create and add a custom item based on SwordBlackmetal
                var CI = new CustomItem("EvilSword", "SwordBlackmetal");
                ItemManager.Instance.AddItem(CI);

                // Replace vanilla properties of the custom item
                var itemDrop = CI.ItemDrop;
                itemDrop.m_itemData.m_shared.m_name = "$item_evilsword";
                itemDrop.m_itemData.m_shared.m_description = "$item_evilsword_desc";

                // Add our custom status effect to it
                itemDrop.m_itemData.m_shared.m_equipStatusEffect = EvilSwordEffect.StatusEffect;

                // Create and add a recipe for the copied item
                var recipe = ScriptableObject.CreateInstance<Recipe>();
                recipe.name = "Recipe_EvilSword";
                recipe.m_item = itemDrop;
                recipe.m_craftingStation = PrefabManager.Cache.GetPrefab<CraftingStation>("piece_workbench");
                recipe.m_resources = new[]
                {
                    new Piece.Requirement {m_resItem = PrefabManager.Cache.GetPrefab<ItemDrop>("Stone"), m_amount = 1},
                    new Piece.Requirement {m_resItem = PrefabManager.Cache.GetPrefab<ItemDrop>("Wood"), m_amount = 1}
                };
                var CR = new CustomRecipe(recipe, fixReference: false, fixRequirementReferences: false);  // no need to fix because the refs from the cache are valid
                ItemManager.Instance.AddRecipe(CR);

                // Create custom KeyHints for the item
                KeyHintConfig KHC = new KeyHintConfig
                {
                    Item = "EvilSword",
                    ButtonConfigs = new[]
                    {
                        // Override vanilla "Attack" key text
                        new ButtonConfig { Name = "Attack", HintToken = "$evilsword_shwing" },
                        // New custom input
                        EvilSwordSpecialButton,
                        // Override vanilla "Mouse Wheel" text
                        new ButtonConfig { Name = "Scroll", Axis = "Mouse ScrollWheel", HintToken = "$evilsword_scroll" }
                    }
                };
                KeyHintManager.Instance.AddKeyHint(KHC);
            }
            catch (Exception ex)
            {
                Jotunn.Logger.LogError($"Error while adding cloned item: {ex}");
            }
            finally
            {
                // You want that to run only once, Jotunn has the item cached for the game session
                PrefabManager.OnVanillaPrefabsAvailable -= AddClonedItems;
            }
        }

        // Test the variant config for items
        private void AddVariants()
        {
            try
            {
                Sprite var1 = AssetUtils.LoadSpriteFromFile("TestMod/Assets/test_var1.png");
                Sprite var2 = AssetUtils.LoadSpriteFromFile("TestMod/Assets/test_var2.png");
                Texture2D styleTex = AssetUtils.LoadTexture("TestMod/Assets/test_varpaint.png");
                CustomItem CI = new CustomItem("item_lulvariants", "ShieldWood", new ItemConfig
                {
                    Name = "$lulz_shield",
                    Description = "$lulz_shield_desc",
                    Icons = new Sprite[]
                    {
                        var1, var2
                    },
                    StyleTex = styleTex
                });
                ItemManager.Instance.AddItem(CI);
            }
            catch (Exception ex)
            {
                Jotunn.Logger.LogError($"Error while adding variant item: {ex}");
            }
            finally
            {
                // You want that to run only once, Jotunn has the item cached for the game session
                PrefabManager.OnVanillaPrefabsAvailable -= AddVariants;
            }
        }

        private void AddCustomVariants()
        {
            try
            {
                Sprite var1 = AssetUtils.LoadSpriteFromFile("TestMod/Assets/test_var1.png");
                Sprite var2 = AssetUtils.LoadSpriteFromFile("TestMod/Assets/test_var2.png");
                Sprite var3 = AssetUtils.LoadSpriteFromFile("TestMod/Assets/test_var3.png");
                Sprite var4 = AssetUtils.LoadSpriteFromFile("TestMod/Assets/test_var4.png");
                Texture2D styleTex = AssetUtils.LoadTexture("TestMod/Assets/test_varpaint.png");

                CustomItem sword = new CustomItem("item_swordvariants", "SwordBronze", new ItemConfig
                {
                    Name = "Lulz Sword",
                    Description = "Lulz on a stick",
                    Icons = new Sprite[]
                    {
                        var1, var2, var3, var4
                    },
                    StyleTex = styleTex
                });
                ItemManager.Instance.AddItem(sword);

                CustomItem cape = new CustomItem("item_lulzcape", "CapeLinen", new ItemConfig
                {
                    Name = "Lulz Cape",
                    Description = "Lulz to the rescue",
                    Icons = new Sprite[]
                    {
                        var1, var2, var3, var4
                    },
                    StyleTex = styleTex
                });
                ItemManager.Instance.AddItem(cape);

                Texture2D styleTexArmor = AssetUtils.LoadTexture("TestMod/Assets/test_varpaintarmor.png");
                CustomItem chest = new CustomItem("item_lulzchest", "ArmorIronChest", new ItemConfig
                {
                    Name = "Lulz Armor",
                    Description = "Lol, that hit",
                    Icons = new Sprite[]
                    {
                        var1, var2, var3, var4
                    },
                    StyleTex = styleTexArmor
                });
                ItemManager.Instance.AddItem(chest);
            }
            catch (Exception ex)
            {
                Jotunn.Logger.LogError($"Error while adding variant item: {ex}");
            }
            finally
            {
                // You want that to run only once, Jotunn has the item cached for the game session
                PrefabManager.OnVanillaPrefabsAvailable -= AddCustomVariants;
            }
        }

<<<<<<< HEAD
        private void AddCustomLocations()
        {
            
            AssetBundle locationsAssetBundle = AssetUtils.LoadAssetBundleFromResources("custom_locations", typeof(TestMod).Assembly);
            try
            {
                var lulzCubePrefab = PrefabManager.Instance.GetPrefab("piece_lul");

                var cubeArchLocation = ZoneManager.Instance.CreateLocationContainer(locationsAssetBundle.LoadAsset<GameObject>("CubeArchLocation"), true);
                cubeArchLocation.FixReferences();
                ZoneManager.Instance.AddCustomLocation(new CustomLocation(cubeArchLocation, new LocationConfig
                {
                    Biome = Heightmap.Biome.BlackForest,
                    Quantity = 10000,
                    Priotized = true,
                    ChanceToSpawn = 100,
                    ExteriorRadius = 2f,
                    MinAltitude = 1f,
                    ClearArea = true,
                }));

                //Create a clone of a vanilla location
                CustomLocation myEikthyrLocation = ZoneManager.Instance.CreateClonedLocation("MyEikthyrAltar", "Eikthyrnir");
                myEikthyrLocation.ZoneLocation.m_exteriorRadius = 1f; // Easy to place :D
                myEikthyrLocation.ZoneLocation.m_quantity = 300; //MOAR
                
                for (int i = 0; i < 40; i++)
                {
                    Instantiate(lulzCubePrefab, new Vector3(0, i + 3, 0), Quaternion.Euler(0, i * 30, 0), myEikthyrLocation.ZoneLocation.m_prefab.transform);
                }

                //modify existing locations
                var eikhtyrLocation = ZoneManager.Instance.GetZoneLocation("Eikthyrnir");
                var eikhtyrCube = Instantiate(lulzCubePrefab, eikhtyrLocation.m_prefab.transform);
                eikhtyrCube.transform.localPosition = new Vector3(-8.52f, 5.37f, -0.92f);

                //Use locations for larger structures
                GameObject cubesLocation = ZoneManager.Instance.CreateLocationContainer("lulzcube_location");

                for (int i = 0; i < 10; i++)
                {
                    Instantiate(lulzCubePrefab, new Vector3(0, i + 1, 0), Quaternion.Euler(0, i * 30, 0), cubesLocation.transform);
                }

                ZoneManager.Instance.AddCustomLocation(new CustomLocation(cubesLocation, new LocationConfig
                {
                    Biome = Heightmap.Biome.Meadows,
                    Quantity = 100,
                    Priotized = true,
                    ChanceToSpawn = 100,
                    ExteriorRadius = 2f,
                    ClearArea = true,
                }));

                //Use vegetation for singular prefabs
                CustomVegetation customVegetation = new CustomVegetation(lulzCubePrefab, new VegetationConfig
                {
                    Biome = Heightmap.Biome.Meadows,
                    BlockCheck = true
                });

                ZoneManager.Instance.AddCustomVegetation(customVegetation);

            }
            finally
            {
                ZoneManager.OnVanillaLocationsAvailable -= AddCustomLocations;
                locationsAssetBundle.Unload(false);
=======
        // Create rendered icons from prefabs
        private void AddItemsWithRenderedIcons()
        {
            try
            {
                // local function that will get called when the rendering is done
                void CreateTreeItem(Sprite sprite)
                {
                    CustomItem treeItem = new CustomItem("item_MyTree", "BeechSeeds",
                        new ItemConfig
                        {
                            Name = "$rendered_tree",
                            Description = "$rendered_tree_desc",
                            Icons = new[] { sprite },
                            Requirements = new[]
                            {
                                new RequirementConfig { Item = "Wood", Amount = 1, Recover = true }
                            }
                        });
                    ItemManager.Instance.AddItem(treeItem);
                }

                // use the vanilla beech tree prefab to render our icon from
                GameObject beech = PrefabManager.Instance.GetPrefab("Beech1");
                RenderManager.Instance.EnqueueRender(beech, CreateTreeItem);
            }
            catch (Exception ex)
            {
                Jotunn.Logger.LogError($"Error while adding item with rendering: {ex}");
            }
            finally
            {
                // You want that to run only once, Jotunn has the item cached for the game session
                PrefabManager.OnVanillaPrefabsAvailable -= AddItemsWithRenderedIcons;
>>>>>>> 4d87387a
            }
        }

        // Set version of the plugin for the mod compatibility test
        private void SetVersion()
        {
            var propinfo = Info.Metadata.GetType().GetProperty("Version", BindingFlags.Public | BindingFlags.FlattenHierarchy | BindingFlags.Instance);

            // Change version number of this module if test is enabled
            if (EnableVersionMismatch.Value)
            {
                var v = new System.Version(0, 0, 0);
                propinfo.SetValue(Info.Metadata, v, null);
            }
            else
            {
                propinfo.SetValue(Info.Metadata, CurrentVersion, null);
            }
        }

        private string Version_GetVersionString(On.Version.orig_GetVersionString orig)
        {
            if (EnableExtVersionMismatch.Value)
            {
                return "Non.Business.You";
            }
            else
            {
                return orig();
            }

        }
    }
}<|MERGE_RESOLUTION|>--- conflicted
+++ resolved
@@ -98,12 +98,10 @@
             // Create a custom item with variants
             PrefabManager.OnVanillaPrefabsAvailable += AddCustomVariants;
 
-<<<<<<< HEAD
-            ZoneManager.OnVanillaLocationsAvailable += AddCustomLocations;
-=======
             // Crate a custom item with rendered icons
             PrefabManager.OnVanillaPrefabsAvailable += AddItemsWithRenderedIcons;
->>>>>>> 4d87387a
+
+            ZoneManager.OnVanillaLocationsAvailable += AddCustomLocations;
 
             // Test config sync event
             SynchronizationManager.OnConfigurationSynchronized += (obj, attr) =>
@@ -552,13 +550,9 @@
             // Add a client side custom input key for the EvilSword
             EvilSwordSpecialConfig = Config.Bind(JotunnTestModConfigSection, "EvilSwordSpecialAttack", KeyCode.B,
                 new ConfigDescription("Key to unleash evil with the Evil Sword"));
-<<<<<<< HEAD
-
-=======
             EvilSwordGamepadConfig = Config.Bind(JotunnTestModConfigSection, "EvilSwordSpecialAttackGamepad", InputManager.GamepadButton.ButtonSouth,
                 new ConfigDescription("Button to unleash evil with the Evil Sword"));
             
->>>>>>> 4d87387a
         }
 
         // React on changed settings
@@ -1289,76 +1283,6 @@
             }
         }
 
-<<<<<<< HEAD
-        private void AddCustomLocations()
-        {
-            
-            AssetBundle locationsAssetBundle = AssetUtils.LoadAssetBundleFromResources("custom_locations", typeof(TestMod).Assembly);
-            try
-            {
-                var lulzCubePrefab = PrefabManager.Instance.GetPrefab("piece_lul");
-
-                var cubeArchLocation = ZoneManager.Instance.CreateLocationContainer(locationsAssetBundle.LoadAsset<GameObject>("CubeArchLocation"), true);
-                cubeArchLocation.FixReferences();
-                ZoneManager.Instance.AddCustomLocation(new CustomLocation(cubeArchLocation, new LocationConfig
-                {
-                    Biome = Heightmap.Biome.BlackForest,
-                    Quantity = 10000,
-                    Priotized = true,
-                    ChanceToSpawn = 100,
-                    ExteriorRadius = 2f,
-                    MinAltitude = 1f,
-                    ClearArea = true,
-                }));
-
-                //Create a clone of a vanilla location
-                CustomLocation myEikthyrLocation = ZoneManager.Instance.CreateClonedLocation("MyEikthyrAltar", "Eikthyrnir");
-                myEikthyrLocation.ZoneLocation.m_exteriorRadius = 1f; // Easy to place :D
-                myEikthyrLocation.ZoneLocation.m_quantity = 300; //MOAR
-                
-                for (int i = 0; i < 40; i++)
-                {
-                    Instantiate(lulzCubePrefab, new Vector3(0, i + 3, 0), Quaternion.Euler(0, i * 30, 0), myEikthyrLocation.ZoneLocation.m_prefab.transform);
-                }
-
-                //modify existing locations
-                var eikhtyrLocation = ZoneManager.Instance.GetZoneLocation("Eikthyrnir");
-                var eikhtyrCube = Instantiate(lulzCubePrefab, eikhtyrLocation.m_prefab.transform);
-                eikhtyrCube.transform.localPosition = new Vector3(-8.52f, 5.37f, -0.92f);
-
-                //Use locations for larger structures
-                GameObject cubesLocation = ZoneManager.Instance.CreateLocationContainer("lulzcube_location");
-
-                for (int i = 0; i < 10; i++)
-                {
-                    Instantiate(lulzCubePrefab, new Vector3(0, i + 1, 0), Quaternion.Euler(0, i * 30, 0), cubesLocation.transform);
-                }
-
-                ZoneManager.Instance.AddCustomLocation(new CustomLocation(cubesLocation, new LocationConfig
-                {
-                    Biome = Heightmap.Biome.Meadows,
-                    Quantity = 100,
-                    Priotized = true,
-                    ChanceToSpawn = 100,
-                    ExteriorRadius = 2f,
-                    ClearArea = true,
-                }));
-
-                //Use vegetation for singular prefabs
-                CustomVegetation customVegetation = new CustomVegetation(lulzCubePrefab, new VegetationConfig
-                {
-                    Biome = Heightmap.Biome.Meadows,
-                    BlockCheck = true
-                });
-
-                ZoneManager.Instance.AddCustomVegetation(customVegetation);
-
-            }
-            finally
-            {
-                ZoneManager.OnVanillaLocationsAvailable -= AddCustomLocations;
-                locationsAssetBundle.Unload(false);
-=======
         // Create rendered icons from prefabs
         private void AddItemsWithRenderedIcons()
         {
@@ -1393,7 +1317,77 @@
             {
                 // You want that to run only once, Jotunn has the item cached for the game session
                 PrefabManager.OnVanillaPrefabsAvailable -= AddItemsWithRenderedIcons;
->>>>>>> 4d87387a
+            }
+        }
+
+        private void AddCustomLocations()
+        {
+            
+            AssetBundle locationsAssetBundle = AssetUtils.LoadAssetBundleFromResources("custom_locations", typeof(TestMod).Assembly);
+            try
+            {
+                var lulzCubePrefab = PrefabManager.Instance.GetPrefab("piece_lul");
+
+                var cubeArchLocation = ZoneManager.Instance.CreateLocationContainer(locationsAssetBundle.LoadAsset<GameObject>("CubeArchLocation"), true);
+                cubeArchLocation.FixReferences();
+                ZoneManager.Instance.AddCustomLocation(new CustomLocation(cubeArchLocation, new LocationConfig
+                {
+                    Biome = Heightmap.Biome.BlackForest,
+                    Quantity = 10000,
+                    Priotized = true,
+                    ChanceToSpawn = 100,
+                    ExteriorRadius = 2f,
+                    MinAltitude = 1f,
+                    ClearArea = true,
+                }));
+
+                //Create a clone of a vanilla location
+                CustomLocation myEikthyrLocation = ZoneManager.Instance.CreateClonedLocation("MyEikthyrAltar", "Eikthyrnir");
+                myEikthyrLocation.ZoneLocation.m_exteriorRadius = 1f; // Easy to place :D
+                myEikthyrLocation.ZoneLocation.m_quantity = 300; //MOAR
+                
+                for (int i = 0; i < 40; i++)
+                {
+                    Instantiate(lulzCubePrefab, new Vector3(0, i + 3, 0), Quaternion.Euler(0, i * 30, 0), myEikthyrLocation.ZoneLocation.m_prefab.transform);
+                }
+
+                //modify existing locations
+                var eikhtyrLocation = ZoneManager.Instance.GetZoneLocation("Eikthyrnir");
+                var eikhtyrCube = Instantiate(lulzCubePrefab, eikhtyrLocation.m_prefab.transform);
+                eikhtyrCube.transform.localPosition = new Vector3(-8.52f, 5.37f, -0.92f);
+
+                //Use locations for larger structures
+                GameObject cubesLocation = ZoneManager.Instance.CreateLocationContainer("lulzcube_location");
+
+                for (int i = 0; i < 10; i++)
+                {
+                    Instantiate(lulzCubePrefab, new Vector3(0, i + 1, 0), Quaternion.Euler(0, i * 30, 0), cubesLocation.transform);
+                }
+
+                ZoneManager.Instance.AddCustomLocation(new CustomLocation(cubesLocation, new LocationConfig
+                {
+                    Biome = Heightmap.Biome.Meadows,
+                    Quantity = 100,
+                    Priotized = true,
+                    ChanceToSpawn = 100,
+                    ExteriorRadius = 2f,
+                    ClearArea = true,
+                }));
+
+                //Use vegetation for singular prefabs
+                CustomVegetation customVegetation = new CustomVegetation(lulzCubePrefab, new VegetationConfig
+                {
+                    Biome = Heightmap.Biome.Meadows,
+                    BlockCheck = true
+                });
+
+                ZoneManager.Instance.AddCustomVegetation(customVegetation);
+
+            }
+            finally
+            {
+                ZoneManager.OnVanillaLocationsAvailable -= AddCustomLocations;
+                locationsAssetBundle.Unload(false);
             }
         }
 
