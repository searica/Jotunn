--- conflicted
+++ resolved
@@ -181,15 +181,11 @@
             var prefab = BlueprintRuneBundle.LoadAsset<GameObject>("BlueprintRune");
             var rune = new CustomItem(prefab, false, new RecipeConfig
             {
-<<<<<<< HEAD
-                Item = "BlueprintRune", Amount = 1, Requirements = new[] {new RequirementConfig {Item = "Stone", Amount = 1}}
-=======
                 Amount = 1,
                 Requirements = new[] 
                 { 
                     new RequirementConfig { Item = "Stone", Amount = 1 } 
                 }
->>>>>>> 62da9447
             });
             ItemManager.Instance.AddItem(rune);
 
